--- conflicted
+++ resolved
@@ -34,15 +34,9 @@
     residual.segment(0, 3) = T(position_scale_) * (T(alpha_) * (t2 - t0) + (t0 - t1));
 
     // Rotation residual : op is rotation
-<<<<<<< HEAD
-    const Vec3<T> R2_R0t = T(alpha_) * MultRotations(R2.eval(), (-R0).eval());
-    const Vec3<T> R0_R1t = MultRotations(R0.eval(), (-R1).eval());
-    residual.segment(3, 3) = T(position_scale_) * MultRotations(R2_R0t.eval(), R0_R1t);
-=======
     const Vec3<T> R2_R0t = T(alpha_) * MultRotations(R2.eval(), {(-R0).eval()});
     const Vec3<T> R0_R1t = MultRotations(R0.eval(), {(-R1).eval()});
     residual.segment(3, 3) = T(position_scale_) * MultRotations(R2_R0t.eval(), {R0_R1t});
->>>>>>> 996ac413
     return true;
   }
 
