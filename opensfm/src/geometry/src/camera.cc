#include <geometry/camera.h>
#include <geometry/camera_functions.h>
#include <iostream>

Camera Camera::CreatePerspectiveCamera(double focal, double k1, double k2) {
  Camera camera;
  camera.type_ = ProjectionType::PERSPECTIVE;
  camera.parameters_[Camera::Parameters::Focal] = focal;
  camera.parameters_[Camera::Parameters::K1] = k1;
  camera.parameters_[Camera::Parameters::K2] = k2;
  return camera;
};

Camera Camera::CreateBrownCamera(double focal, double aspect_ratio,
                                 const Vec2d& principal_point,
                                 const VecXd& distortion) {
  Camera camera;
  if (distortion.size() != 5) {
    throw std::runtime_error("Invalid distortion coefficients size");
  }
  camera.type_ = ProjectionType::BROWN;
  camera.parameters_[Camera::Parameters::Focal] = focal;
  camera.parameters_[Camera::Parameters::AspectRatio] = aspect_ratio;
  camera.parameters_[Camera::Parameters::K1] = distortion(0);
  camera.parameters_[Camera::Parameters::K2] = distortion(1);
  camera.parameters_[Camera::Parameters::K3] = distortion(2);
  camera.parameters_[Camera::Parameters::P1] = distortion(3);
  camera.parameters_[Camera::Parameters::P2] = distortion(4);
  camera.parameters_[Camera::Parameters::Cx] = principal_point(0);
  camera.parameters_[Camera::Parameters::Cy] = principal_point(1);
  return camera;
};

Camera Camera::CreateFisheyeCamera(double focal, double k1, double k2) {
  Camera camera;
  camera.type_ = ProjectionType::FISHEYE;
  camera.parameters_[Camera::Parameters::Focal] = focal;
  camera.parameters_[Camera::Parameters::K1] = k1;
  camera.parameters_[Camera::Parameters::K2] = k2;
  return camera;
};

Camera Camera::CreateDualCamera(double transition, double focal, double k1,
                                double k2) {
  Camera camera;
  camera.type_ = ProjectionType::DUAL;
  camera.parameters_[Camera::Parameters::Focal] = focal;
  camera.parameters_[Camera::Parameters::K1] = k1;
  camera.parameters_[Camera::Parameters::K2] = k2;
  camera.parameters_[Camera::Parameters::Transition] = transition;
  return camera;
};

Camera Camera::CreateSphericalCamera() {
  Camera camera;
  camera.type_ = ProjectionType::SPHERICAL;
  camera.parameters_[Camera::Parameters::None] = 0.;
  return camera;
};

std::vector<Camera::Parameters> Camera::GetParametersTypes() const {
  std::vector<Camera::Parameters> types;
  for (const auto p : parameters_) {
    types.push_back(p.first);
  }
  return types;
}

VecXd Camera::GetParametersValues() const {
  VecXd values(parameters_.size());
  int count = 0;
  for (const auto p : parameters_) {
    values[count++] = p.second;
  }
  return values;
}

std::map<Camera::Parameters, double, Camera::CompParameters>
Camera::GetParametersMap() const {
  return parameters_;
}

void Camera::SetParameterValue(const Parameters& parameter, double value) {
  if (parameters_.find(parameter) == parameters_.end()) {
    throw std::runtime_error("Unknown parameter for this camera model");
  }
  parameters_[parameter] = value;
}

double Camera::GetParameterValue(const Parameters& parameter) const {
  if (parameters_.find(parameter) == parameters_.end()) {
    throw std::runtime_error("Unknown parameter for this camera model");
  }
  return parameters_.at(parameter);
}

ProjectionType Camera::GetProjectionType() const { return type_; }

std::string Camera::GetProjectionString() const {
  switch (type_) {
    case ProjectionType::PERSPECTIVE:
      return "perspective";
    case ProjectionType::BROWN:
      return "brown";
    case ProjectionType::FISHEYE:
      return "fisheye";
    case ProjectionType::DUAL:
      return "dual";
    case ProjectionType::SPHERICAL:
      return "spherical";
    default:
      throw std::runtime_error("Invalid ProjectionType");
  }
}

Mat3d Camera::GetProjectionMatrix() const {
  Mat3d unnormalized = Mat3d::Zero();

  double focal = 1.0;
  const auto find_focal = parameters_.find(Camera::Parameters::Focal);
  if(find_focal != parameters_.end()){
    focal = find_focal->second;
  }

  double aspect_ratio = 1.0;
  const auto find_aspect_ratio = parameters_.find(Camera::Parameters::AspectRatio);
  if(find_aspect_ratio != parameters_.end()){
    aspect_ratio = find_aspect_ratio->second;
  }

  Vec2d principal_point = Vec2d::Zero();
  const auto find_principal_point_x = parameters_.find(Camera::Parameters::Cx);
  if(find_principal_point_x != parameters_.end()){
    principal_point(0) = find_principal_point_x->second;
  }
  const auto find_principal_point_y = parameters_.find(Camera::Parameters::Cy);
  if(find_principal_point_y != parameters_.end()){
    principal_point(1) = find_principal_point_y->second;
  }

  unnormalized(0, 0) = focal;
  unnormalized(1, 1) = focal*aspect_ratio;
  unnormalized.col(2) << principal_point, 1.0;
  return unnormalized;
}

<<<<<<< HEAD
Eigen::Matrix3d Camera::GetProjectionMatrixScaled(int width, int height) const 
{
=======
Mat3d Camera::GetProjectionMatrixScaled(int width, int height) const {
>>>>>>> e3a94684
  const auto unnormalizer = std::max(width, height);
  Mat3d unnormalized = Mat3d::Zero();

  const auto projection_matrix = GetProjectionMatrix();
  unnormalized.block<2, 2>(0, 0) << unnormalizer * projection_matrix.block<2, 2>(0, 0);
  unnormalized.col(2) << projection_matrix(0, 2) * unnormalizer + 0.5 * width,
      projection_matrix(1, 2)  * unnormalizer + 0.5 * height, 1.0;
  return unnormalized;
}

<<<<<<< HEAD
Eigen::Matrix3d Camera::GetProjectionMatrixScaled() const
{
  return GetProjectionMatrixScaled(width, height);
}

Eigen::Vector2d Camera::Project(const Eigen::Vector3d& point) const {
  return Dispatch<Eigen::Vector2d, ProjectFunction>(
      type_, point, projection_, affine_, principal_point_, distortion_);
=======
Vec2d Camera::Project(const Vec3d& point) const {
  Vec2d projected;
  const auto parameters = GetParametersValues();
  Dispatch<ProjectFunction>(type_, point.data(), parameters.data(),
                            projected.data());
  return projected;
>>>>>>> e3a94684
}

Eigen::MatrixX2d Camera::ProjectMany(const Eigen::MatrixX3d& points) const {
  Eigen::MatrixX2d projected(points.rows(), 2);
  for (int i = 0; i < points.rows(); ++i) {
    projected.row(i) = Project(points.row(i));
  }
  return projected;
}

Vec3d Camera::Bearing(const Vec2d& point) const {
  Vec3d bearing;
  const auto parameters = GetParametersValues();
  Dispatch<BearingFunction>(type_, point.data(), parameters.data(),
                            bearing.data());
  return bearing;
}

Eigen::MatrixX3d Camera::BearingsMany(const Eigen::MatrixX2d& points) const {
  Eigen::MatrixX3d projected(points.rows(), 3);
  for (int i = 0; i < points.rows(); ++i) {
    projected.row(i) = Bearing(points.row(i));
  }
  return projected;
}

Eigen::Vector2d Camera::NormalizeImageCoordinate(const Eigen::Vector2d& pt) const {
  const auto size = std::max(width, height);
  return Eigen::Vector2d(pt[0] + 0.5 - width / 2.0,
                         pt[1] + 0.5 - height / 2.0) / size;
}

Eigen::Vector3d Camera::NormalizeImageCoordinateAndScale(const Eigen::Vector3d& pt_scale) const
{
  const auto size = std::max(width, height);
  return Eigen::Vector3d(pt_scale[0] + 0.5 - width / 2.0,
                         pt_scale[1] + 0.5 - height / 2.0,
                         pt_scale[2]) / size;
}

Eigen::Vector2d Camera::UndistortImageCoordinates(const Eigen::Vector2d& pt) const
{
  return Project(Bearing(pt));
}

Eigen::Matrix<double, Eigen::Dynamic, 2> Camera::UndistortImageCoordinatesMany(
    const Eigen::Matrix<double, Eigen::Dynamic, 2>& pts) const {
  Eigen::Matrix<double, Eigen::Dynamic, 2> output(pts.rows(), 2);
  for (size_t row = 0; row < pts.rows(); ++row) {
    output.row(row) = UndistortImageCoordinates(pts.row(row));
  }
  return output;
}

Camera::Camera() : type_(ProjectionType::PERSPECTIVE) {
}

std::pair<MatXf, MatXf> ComputeCameraMapping(const Camera& from, const Camera& to, int width, int height){
  const auto normalizer_factor = std::max(width, height);
  const auto inv_normalizer_factor = 1.0/normalizer_factor;

  MatXf u_from(height, width);
  MatXf v_from(height, width);

  const auto half_width = width*0.5;
  const auto half_height = height*0.5;

  for(int v = 0; v < height; ++v){
    for(int u = 0; u < width; ++u){
      const auto uv = Vec2d(u-half_width, v-half_height);
      const Vec2d point_uv_from = normalizer_factor*from.Project(to.Bearing(inv_normalizer_factor*uv));
      u_from(v, u) = point_uv_from(0) + half_width;
      v_from(v, u) = point_uv_from(1) + half_height;
    }
  }
  return std::make_pair(u_from, v_from);
}

bool Camera::CheckWithinBoundaries(const Eigen::Vector2d& pt) const {
  return pt[0] >= 0 && pt[0] < width && pt[1] >= 0 && pt[1] < height;
}<|MERGE_RESOLUTION|>--- conflicted
+++ resolved
@@ -144,12 +144,7 @@
   return unnormalized;
 }
 
-<<<<<<< HEAD
-Eigen::Matrix3d Camera::GetProjectionMatrixScaled(int width, int height) const 
-{
-=======
 Mat3d Camera::GetProjectionMatrixScaled(int width, int height) const {
->>>>>>> e3a94684
   const auto unnormalizer = std::max(width, height);
   Mat3d unnormalized = Mat3d::Zero();
 
@@ -159,28 +154,20 @@
       projection_matrix(1, 2)  * unnormalizer + 0.5 * height, 1.0;
   return unnormalized;
 }
-
-<<<<<<< HEAD
-Eigen::Matrix3d Camera::GetProjectionMatrixScaled() const
+Mat3d Camera::GetProjectionMatrixScaled() const
 {
   return GetProjectionMatrixScaled(width, height);
 }
-
-Eigen::Vector2d Camera::Project(const Eigen::Vector3d& point) const {
-  return Dispatch<Eigen::Vector2d, ProjectFunction>(
-      type_, point, projection_, affine_, principal_point_, distortion_);
-=======
 Vec2d Camera::Project(const Vec3d& point) const {
   Vec2d projected;
   const auto parameters = GetParametersValues();
   Dispatch<ProjectFunction>(type_, point.data(), parameters.data(),
                             projected.data());
   return projected;
->>>>>>> e3a94684
-}
-
-Eigen::MatrixX2d Camera::ProjectMany(const Eigen::MatrixX3d& points) const {
-  Eigen::MatrixX2d projected(points.rows(), 2);
+}
+
+MatX2d Camera::ProjectMany(const MatX3d& points) const {
+  MatX2d projected(points.rows(), 2);
   for (int i = 0; i < points.rows(); ++i) {
     projected.row(i) = Project(points.row(i));
   }
@@ -195,36 +182,35 @@
   return bearing;
 }
 
-Eigen::MatrixX3d Camera::BearingsMany(const Eigen::MatrixX2d& points) const {
-  Eigen::MatrixX3d projected(points.rows(), 3);
+MatX3d Camera::BearingsMany(const MatX2d& points) const {
+  MatX3d projected(points.rows(), 3);
   for (int i = 0; i < points.rows(); ++i) {
     projected.row(i) = Bearing(points.row(i));
   }
   return projected;
 }
 
-Eigen::Vector2d Camera::NormalizeImageCoordinate(const Eigen::Vector2d& pt) const {
+Vec2d Camera::NormalizeImageCoordinate(const Vec2d& pt) const {
   const auto size = std::max(width, height);
-  return Eigen::Vector2d(pt[0] + 0.5 - width / 2.0,
+  return Vec2d(pt[0] + 0.5 - width / 2.0,
                          pt[1] + 0.5 - height / 2.0) / size;
 }
 
-Eigen::Vector3d Camera::NormalizeImageCoordinateAndScale(const Eigen::Vector3d& pt_scale) const
+Vec3d Camera::NormalizeImageCoordinateAndScale(const Vec3d& pt_scale) const
 {
   const auto size = std::max(width, height);
-  return Eigen::Vector3d(pt_scale[0] + 0.5 - width / 2.0,
+  return Vec3d(pt_scale[0] + 0.5 - width / 2.0,
                          pt_scale[1] + 0.5 - height / 2.0,
                          pt_scale[2]) / size;
 }
 
-Eigen::Vector2d Camera::UndistortImageCoordinates(const Eigen::Vector2d& pt) const
+Vec2d Camera::UndistortImageCoordinates(const Vec2d& pt) const
 {
   return Project(Bearing(pt));
 }
 
-Eigen::Matrix<double, Eigen::Dynamic, 2> Camera::UndistortImageCoordinatesMany(
-    const Eigen::Matrix<double, Eigen::Dynamic, 2>& pts) const {
-  Eigen::Matrix<double, Eigen::Dynamic, 2> output(pts.rows(), 2);
+MatX2d Camera::UndistortImageCoordinatesMany(const MatX2d& pts) const {
+  MatX2d output(pts.rows(), 2);
   for (size_t row = 0; row < pts.rows(); ++row) {
     output.row(row) = UndistortImageCoordinates(pts.row(row));
   }
@@ -255,6 +241,6 @@
   return std::make_pair(u_from, v_from);
 }
 
-bool Camera::CheckWithinBoundaries(const Eigen::Vector2d& pt) const {
+bool Camera::CheckWithinBoundaries(const Vec2d& pt) const {
   return pt[0] >= 0 && pt[0] < width && pt[1] >= 0 && pt[1] < height;
 }