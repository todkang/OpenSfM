--- conflicted
+++ resolved
@@ -111,18 +111,10 @@
     sa.add_reconstruction_shot('12', 4, '2')
     sa.add_rotation_prior('1', 0, 0, 0, 1)
     sa.set_scale_sharing('12', True)
-<<<<<<< HEAD
-    sa.add_relative_motion(csfm.BARelativeMotion('12', '1', '12', '2', [0, 0, 0], [-1, 0, 0], 1))
+    sa.add_relative_motion(pybunble.BARelativeMotion('12', '1', '12', '2', [0, 0, 0], [-1, 0, 0], 1))
     sa.add_point_position_shot('p1', '1', '12', [1, 0, 0], 1, csfm.XYZ)
     sa.add_point_position_shot('p1', '2', '12', [-1, 0, 0], 1, csfm.XYZ)
     sa.add_point_position_world('p1', [1, 0, 0], 1, csfm.XYZ)
-=======
-    sa.add_relative_motion(pybundle.BARelativeMotion('12', '1', '12', '2', [0, 0, 0], [-1, 0, 0], 1))
-    sa.add_point_position_shot('p1', '1', '12', [1, 0, 0], 1,  pybundle.XYZ)
-    sa.add_point_position_shot('p1', '2', '12', [-1, 0, 0], 1,  pybundle.XYZ)
-    sa.add_point_bearing_shot('p1', '1', '12', [1, 0, 0], 2e-3)
-    sa.add_point_position_world('p1', [1, 0, 0], 1,  pybundle.XYZ)
->>>>>>> 3d75ac92
 
     sa.run()
     s1 = sa.get_shot('1')
